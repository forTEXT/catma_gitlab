--- conflicted
+++ resolved
@@ -508,11 +508,7 @@
             excluded_tags: List[str] = None,
             min_overlap: float = 1.0,
             same_tag: bool = True,
-<<<<<<< HEAD
             copy_property_values_if_equal: bool = True,
-=======
-            property_values: str = 'matching',
->>>>>>> b2daa887
             push_to_gitlab: bool = False):
 
         """Searches for matching annotations in two annotation collections of this project and copies all matches into a third annotation collection.
